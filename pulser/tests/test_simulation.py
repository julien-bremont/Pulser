--- conflicted
+++ resolved
@@ -260,7 +260,50 @@
     sim.run()
     assert sim._seq._measurement == 'ground-rydberg'
 
-<<<<<<< HEAD
+    with pytest.raises(ValueError,
+                       match="`evaluation_times` must be a list of times "
+                             "or `Full` or `Minimal`"):
+        sim = Simulation(seq, sampling_rate=1.,
+                         evaluation_times=-1)
+    with pytest.raises(ValueError,
+                       match="Wrong evaluation time label. It should "
+                             "be `Full` or `Minimal`"):
+        sim = Simulation(seq, sampling_rate=1.,
+                         evaluation_times='Best')
+
+    with pytest.raises(ValueError,
+                       match="Provided evaluation-time list contains "
+                             "negative values."):
+        sim = Simulation(seq, sampling_rate=1.,
+                         evaluation_times=[-1, 0, sim._times[-2]])
+
+    with pytest.raises(ValueError,
+                       match="Provided evaluation-time list extends "
+                             "further than sequence duration."):
+        sim = Simulation(seq, sampling_rate=1.,
+                         evaluation_times=[0, sim._times[-1]+10])
+
+    sim = Simulation(seq, sampling_rate=1., evaluation_times='Full')
+    np.testing.assert_almost_equal(sim.eval_times, sim._times)
+
+    sim = Simulation(seq, sampling_rate=1., evaluation_times='Minimal')
+    np.testing.assert_almost_equal(sim.eval_times,
+                                   np.array([sim._times[0], sim._times[-1]])
+                                   )
+
+    sim = Simulation(seq, sampling_rate=1.,
+                     evaluation_times=[0, sim._times[-3], sim._times[-1]])
+    np.testing.assert_almost_equal(sim.eval_times,
+                                   np.array([0, sim._times[-3],
+                                             sim._times[-1]])
+                                   )
+
+    sim = Simulation(seq, sampling_rate=1.,
+                     evaluation_times=[sim._times[-10], sim._times[-3]])
+    np.testing.assert_almost_equal(sim.eval_times,
+                                   np.array([0, sim._times[-10],
+                                             sim._times[-3], sim._times[-1]])
+                                   )
 
 def test_config():
     sim = Simulation(seq, sampling_rate=0.01)
@@ -305,50 +348,4 @@
     seq.add(pulse, 'ch0')
     sim = Simulation(seq, sampling_rate=0.01)
     sim.add_noise('dephasing')
-    sim.run().sample_state()
-=======
-    with pytest.raises(ValueError,
-                       match="`evaluation_times` must be a list of times "
-                             "or `Full` or `Minimal`"):
-        sim = Simulation(seq, sampling_rate=1.,
-                         evaluation_times=-1)
-    with pytest.raises(ValueError,
-                       match="Wrong evaluation time label. It should "
-                             "be `Full` or `Minimal`"):
-        sim = Simulation(seq, sampling_rate=1.,
-                         evaluation_times='Best')
-
-    with pytest.raises(ValueError,
-                       match="Provided evaluation-time list contains "
-                             "negative values."):
-        sim = Simulation(seq, sampling_rate=1.,
-                         evaluation_times=[-1, 0, sim._times[-2]])
-
-    with pytest.raises(ValueError,
-                       match="Provided evaluation-time list extends "
-                             "further than sequence duration."):
-        sim = Simulation(seq, sampling_rate=1.,
-                         evaluation_times=[0, sim._times[-1]+10])
-
-    sim = Simulation(seq, sampling_rate=1., evaluation_times='Full')
-    np.testing.assert_almost_equal(sim.eval_times, sim._times)
-
-    sim = Simulation(seq, sampling_rate=1., evaluation_times='Minimal')
-    np.testing.assert_almost_equal(sim.eval_times,
-                                   np.array([sim._times[0], sim._times[-1]])
-                                   )
-
-    sim = Simulation(seq, sampling_rate=1.,
-                     evaluation_times=[0, sim._times[-3], sim._times[-1]])
-    np.testing.assert_almost_equal(sim.eval_times,
-                                   np.array([0, sim._times[-3],
-                                             sim._times[-1]])
-                                   )
-
-    sim = Simulation(seq, sampling_rate=1.,
-                     evaluation_times=[sim._times[-10], sim._times[-3]])
-    np.testing.assert_almost_equal(sim.eval_times,
-                                   np.array([0, sim._times[-10],
-                                             sim._times[-3], sim._times[-1]])
-                                   )
->>>>>>> 6f9f150e
+    sim.run().sample_state()
# Copyright 2020 Pulser Development Team
#
# Licensed under the Apache License, Version 2.0 (the "License");
# you may not use this file except in compliance with the License.
# You may obtain a copy of the License at
#
#    http://www.apache.org/licenses/LICENSE-2.0
#
# Unless required by applicable law or agreed to in writing, software
# distributed under the License is distributed on an "AS IS" BASIS,
# WITHOUT WARRANTIES OR CONDITIONS OF ANY KIND, either express or implied.
# See the License for the specific language governing permissions and
# limitations under the License.

from unittest.mock import patch

import numpy as np
import pytest

from pulser import Sequence, Pulse, Register
<<<<<<< HEAD
from pulser.devices import Chadoq2
from pulser.sequence import _TimeSlot
=======
from pulser.devices import Chadoq2, MockDevice
from pulser.devices._pasqal_device import PasqalDevice
from pulser.sequence import TimeSlot
>>>>>>> bb5ad3e8
from pulser.waveforms import BlackmanWaveform

reg = Register.triangular_lattice(4, 7, spacing=5, prefix='q')
device = Chadoq2


def test_init():
    fake_device = PasqalDevice("fake", 2, 10, 10, 1, Chadoq2._channels)
    with pytest.raises(ValueError, match='imported from pasqal.devices'):
        Sequence(reg, fake_device)

    seq = Sequence(reg, device)
    assert seq.qubit_info == reg.qubits
    assert seq.declared_channels == {}
    assert seq.available_channels.keys() == device.channels.keys()


def test_channel_declaration():
    seq = Sequence(reg, device)
    available_channels = set(seq.available_channels)
    seq.declare_channel('ch0', 'rydberg_global')
    seq.declare_channel('ch1', 'raman_local')
    with pytest.raises(ValueError, match="No channel"):
        seq.declare_channel('ch2', 'raman')
    with pytest.raises(ValueError, match="not available"):
        seq.declare_channel('ch2', 'rydberg_global')
    with pytest.raises(ValueError, match="name is already in use"):
        seq.declare_channel('ch0', 'raman_local')

    chs = {'rydberg_global', 'raman_local'}
<<<<<<< HEAD
    assert seq._schedule['ch0'][-1] == _TimeSlot('target', -1, 0,
                                                 set(seq.qubit_info.keys()))
    assert set(seq.available_channels) == {ch for ch in device.channels
                                           if ch not in chs}
=======
    assert seq._schedule['ch0'][-1] == TimeSlot('target', -1, 0,
                                                set(seq.qubit_info.keys()))
    assert set(seq.available_channels) == available_channels - chs

    seq2 = Sequence(reg, MockDevice)
    available_channels = set(seq2.available_channels)
    seq2.declare_channel('ch0', 'raman_local', initial_target='q1')
    seq2.declare_channel('ch1', 'rydberg_global')
    assert set(seq2.available_channels) == available_channels
>>>>>>> bb5ad3e8


def test_target():
    seq = Sequence(reg, device)
    seq.declare_channel('ch0', 'raman_local', initial_target='q1')
    seq.declare_channel('ch1', 'rydberg_global')

    with pytest.raises(ValueError, match='name of a declared channel'):
        seq.target('q0', 'ch2')
    with pytest.raises(ValueError, match='qubits have to belong'):
        seq.target(0, 'ch0')
        seq.target('0', 'ch1')
    with pytest.raises(ValueError, match="Can only choose target of 'Local'"):
        seq.target('q3', 'ch1')
    with pytest.raises(ValueError, match="can target at most 1 qubits"):
        seq.target(['q1', 'q5'], 'ch0')

    assert seq._schedule['ch0'][-1] == _TimeSlot('target', -1, 0, {'q1'})
    seq.target('q4', 'ch0')
    retarget_t = seq.declared_channels['ch0'].retarget_time
    assert seq._schedule['ch0'][-1] == _TimeSlot('target', 0,
                                                 retarget_t, {'q4'})
    with pytest.warns(UserWarning):
        seq.target('q4', 'ch0')
    seq.target('q20', 'ch0')
    assert seq._schedule['ch0'][-1] == _TimeSlot('target', retarget_t,
                                                 2*retarget_t, {'q20'})

    seq2 = Sequence(reg, MockDevice)
    seq2.declare_channel('ch0', 'raman_local', initial_target={'q1', 'q10'})
    seq2.phase_shift(1, 'q2')
    with pytest.raises(ValueError, match="qubits with different phase"):
        seq2.target({'q3', 'q1', 'q2'}, 'ch0')


def test_delay():
    seq = Sequence(reg, device)
    seq.declare_channel('ch0', 'raman_local')
    with pytest.raises(ValueError, match='Use the name of a declared channel'):
        seq.delay(1e3, 'ch01')
    with pytest.raises(ValueError, match='channel has no target'):
        seq.delay(100, 'ch0')
    seq.target('q19', 'ch0')
<<<<<<< HEAD
    seq.delay(389, 'ch0')
    assert seq._last('ch0') == _TimeSlot('delay', 0, 389, {'q19'})
=======
    seq.delay(388, 'ch0')
    assert seq._last('ch0') == TimeSlot('delay', 0, 388, {'q19'})
>>>>>>> bb5ad3e8


def test_phase():
    seq = Sequence(reg, device)
    seq.declare_channel('ch0', 'raman_local', initial_target='q0')
    seq.phase_shift(-1, 'q0', 'q1')
    with pytest.raises(ValueError, match="id of a qubit declared"):
        seq.current_phase_ref(0, 'digital')
    with pytest.raises(ValueError, match="targets the given 'basis'"):
        seq.current_phase_ref('q1', 'ground-rydberg')
    with pytest.raises(ValueError, match="No declared channel targets"):
        seq.phase_shift(1, 'q3', basis='hyperfine')
    assert seq.current_phase_ref('q0', 'digital') == 2*np.pi - 1

    with pytest.warns(UserWarning):
        seq.phase_shift(0, 'q0')
        seq.phase_shift(-8*np.pi, 'q1')
    with pytest.raises(ValueError, match='targets have to be qubit ids'):
        seq.phase_shift(np.pi, 'q1', 'q4', 'q100')

    seq.declare_channel('ch1', 'rydberg_global')
    seq.phase_shift(1, *seq._qids, basis='ground-rydberg')
    for q in seq.qubit_info:
        assert seq.current_phase_ref(q, 'ground-rydberg') == 1
    seq.phase_shift(1, *seq._qids)
    assert seq.current_phase_ref('q1', 'digital') == 0
    assert seq.current_phase_ref('q10', 'digital') == 1


def test_align():
    seq = Sequence(reg, device)
    seq.declare_channel('ch0', 'raman_local', initial_target='q0')
    seq.declare_channel('ch1', 'rydberg_global')
    with pytest.raises(ValueError, match="names must correspond to declared"):
        seq.align('ch0', 'ch1', 'ch2')
    with pytest.raises(ValueError, match="more than once"):
        seq.align('ch0', 'ch1', 'ch0')
    with pytest.raises(ValueError, match="at least two channels"):
        seq.align()
        seq.align('ch1')


def test_str():
    seq = Sequence(reg, device)
    seq.declare_channel('ch0', 'raman_local', initial_target='q0')
    pulse = Pulse.ConstantPulse(500, 2, -10, 0, post_phase_shift=np.pi)
    seq.add(pulse, 'ch0')
    seq.delay(200, 'ch0')
    seq.target('q7', 'ch0')
    seq.measure('digital')
    msg = ('Channel: ch0\nt: 0 | Initial targets: q0 | Phase Reference: 0.0 ' +
           '\nt: 0->500 | Pulse(Amp=2 MHz, Detuning=-10 MHz, Phase=0) | ' +
           'Targets: q0\nt: 500->700 | Delay \nt: 700->800 | Target: q7 | ' +
           'Phase Reference: 0.0\n\nMeasured in basis: digital')
    assert seq.__str__() == msg


def test_sequence():
    seq = Sequence(reg, device)
    with pytest.raises(SystemError, match='empty sequence'):
        seq.draw()
    seq.declare_channel('ch0', 'raman_local', initial_target='q0')
    seq.declare_channel('ch1', 'rydberg_local', initial_target='q0')
    seq.declare_channel('ch2', 'rydberg_global')
    seq.declare_channel('ch3', 'rydberg_local2')
    seq.phase_shift(np.pi, 'q0', basis='ground-rydberg')

    pulse1 = Pulse.ConstantPulse(500, 2, -10, 0, post_phase_shift=np.pi)
    pulse2 = Pulse.ConstantDetuning(BlackmanWaveform(1e3, np.pi/4), 25, np.pi,
                                    post_phase_shift=1)
    with pytest.raises(TypeError):
        seq.add([1, 5, 3], 'ch0')
    with pytest.raises(ValueError, match='amplitude goes over the maximum'):
        seq.add(Pulse.ConstantPulse(20, 2*np.pi*10, -2*np.pi*100, 0), 'ch2')
    with pytest.raises(ValueError,
                       match='detuning values go out of the range'):
        seq.add(Pulse.ConstantPulse(500, 2*np.pi, -2*np.pi*100, 0), 'ch0')
    with pytest.raises(ValueError, match='qubits with different phase ref'):
        seq.add(pulse2, 'ch2')
    with pytest.raises(ValueError, match='Invalid protocol'):
        seq.add(pulse1, 'ch0', protocol='now')

    seq.add(pulse1, 'ch0')
    seq.add(pulse1, 'ch1')
    seq.add(pulse2, 'ch2')

    assert seq._last('ch0').ti == 0
    assert seq._last('ch0').tf == seq._last('ch1').ti
    assert seq._last('ch2').tf == seq._last('ch2').ti + 1000
    assert seq.current_phase_ref('q0', 'digital') == np.pi

    seq.add(pulse1, 'ch2')
    assert seq._last('ch2').tf == 2500
    seq.add(pulse2, 'ch1', protocol='no-delay')
    assert seq._last('ch1').tf == 3500
    seq.add(pulse1, 'ch0', protocol='no-delay')
    assert seq._last('ch0').ti == 500
    assert seq._last('ch0').tf == 1000
    assert seq.current_phase_ref('q0', 'digital') == 0
    seq.phase_shift(np.pi/2, 'q1')
    seq.target('q1', 'ch0')
    assert seq._last_used['digital']['q1'] == 0
    assert seq._last('ch0').ti == 1000
    retarget_t = device.channels['raman_local'].retarget_time
    assert seq._last('ch0').tf == 1000 + retarget_t
    seq.add(pulse1, 'ch0')
    assert seq._last('ch0').ti == 2500
    assert seq._last('ch0').tf == 3000
    seq.add(pulse1, 'ch0', protocol='wait-for-all')
    assert seq._last('ch0').ti == 3500
    assert seq._last('ch2').tf != seq._last('ch0').tf
    seq.align('ch0', 'ch2')
    assert seq._last('ch2').tf == seq._last('ch0').tf

    with patch('matplotlib.pyplot.show'):
        seq.draw()

    assert seq._total_duration == 4000

    with pytest.raises(ValueError, match='not supported'):
        seq.measure(basis='computational')
    seq.measure(basis='digital')
    with pytest.raises(SystemError, match='already been measured'):
        seq.measure(basis='digital')
    with pytest.raises(SystemError, match='Nothing more can be added.'):
        seq.add(pulse1, 'ch0')

    with patch('matplotlib.pyplot.show'):
        seq.draw()<|MERGE_RESOLUTION|>--- conflicted
+++ resolved
@@ -18,14 +18,9 @@
 import pytest
 
 from pulser import Sequence, Pulse, Register
-<<<<<<< HEAD
-from pulser.devices import Chadoq2
-from pulser.sequence import _TimeSlot
-=======
 from pulser.devices import Chadoq2, MockDevice
 from pulser.devices._pasqal_device import PasqalDevice
-from pulser.sequence import TimeSlot
->>>>>>> bb5ad3e8
+from pulser.sequence import _TimeSlot
 from pulser.waveforms import BlackmanWaveform
 
 reg = Register.triangular_lattice(4, 7, spacing=5, prefix='q')
@@ -56,14 +51,8 @@
         seq.declare_channel('ch0', 'raman_local')
 
     chs = {'rydberg_global', 'raman_local'}
-<<<<<<< HEAD
     assert seq._schedule['ch0'][-1] == _TimeSlot('target', -1, 0,
                                                  set(seq.qubit_info.keys()))
-    assert set(seq.available_channels) == {ch for ch in device.channels
-                                           if ch not in chs}
-=======
-    assert seq._schedule['ch0'][-1] == TimeSlot('target', -1, 0,
-                                                set(seq.qubit_info.keys()))
     assert set(seq.available_channels) == available_channels - chs
 
     seq2 = Sequence(reg, MockDevice)
@@ -71,7 +60,6 @@
     seq2.declare_channel('ch0', 'raman_local', initial_target='q1')
     seq2.declare_channel('ch1', 'rydberg_global')
     assert set(seq2.available_channels) == available_channels
->>>>>>> bb5ad3e8
 
 
 def test_target():
@@ -115,13 +103,8 @@
     with pytest.raises(ValueError, match='channel has no target'):
         seq.delay(100, 'ch0')
     seq.target('q19', 'ch0')
-<<<<<<< HEAD
-    seq.delay(389, 'ch0')
-    assert seq._last('ch0') == _TimeSlot('delay', 0, 389, {'q19'})
-=======
     seq.delay(388, 'ch0')
-    assert seq._last('ch0') == TimeSlot('delay', 0, 388, {'q19'})
->>>>>>> bb5ad3e8
+    assert seq._last('ch0') == _TimeSlot('delay', 0, 388, {'q19'})
 
 
 def test_phase():

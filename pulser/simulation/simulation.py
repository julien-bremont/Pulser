# Copyright 2020 Pulser Development Team
#
# Licensed under the Apache License, Version 2.0 (the "License");
# you may not use this file except in compliance with the License.
# You may obtain a copy of the License at
#
#    http://www.apache.org/licenses/LICENSE-2.0
#
# Unless required by applicable law or agreed to in writing, software
# distributed under the License is distributed on an "AS IS" BASIS,
# WITHOUT WARRANTIES OR CONDITIONS OF ANY KIND, either express or implied.
# See the License for the specific language governing permissions and
# limitations under the License.
"""Contains the Simulation class, used for simulation of a Sequence."""

from __future__ import annotations

from typing import Optional, Union, cast, List
from collections.abc import Mapping
import itertools
from collections import Counter
from copy import deepcopy

import qutip
import numpy as np
from numpy.typing import ArrayLike

from pulser import Pulse, Sequence
from pulser.simulation.simresults import SimulationResults, \
                                         CleanResults, NoisyResults
from pulser.simulation.simconfig import SimConfig
from pulser._seq_drawer import draw_sequence
from pulser.sequence import _TimeSlot


class Simulation:
    """Simulation of a pulse sequence using QuTiP.
    Creates a Hamiltonian object with the proper dimension according to the
    pulse sequence given, then provides a method to time-evolve an initial
    state using the QuTiP solvers.

    Args:
        sequence (Sequence): An instance of a Pulser Sequence that we
            want to simulate.

    Keyword Args:
        sampling_rate (float): The fraction of samples that we wish to
            extract from the pulse sequence to simulate. Has to be a
            value between 0.05 and 1.0
        config(SimConfig): Configuration to be used for this simulation.
        evaluation_times (str,list,float):
            The list of times at which the quantum
            state should be evaluated, in μs. If 'Full' is provided, this list
            is set to be the one used to define the Hamiltonian to the solver.
            The initial and final times are always included, so that if
            'Minimal' is provided, the list is set to only contain the initial
            and the final times. Use a float to act as a sampling rate for
            the resulting state.
    """

    def __init__(self, sequence: Sequence, sampling_rate: float = 1.0,
                 config: Optional[SimConfig] = None,
                 evaluation_times: Union[float, str, ArrayLike] = 'Full'
                 ) -> None:
        self.seq = sequence
        self._qdict = self._seq.qubit_info
        self._size = len(self._qdict)
        self._tot_duration = max(
            [self._seq._last(ch).tf for ch in self._seq._schedule]
        )
<<<<<<< HEAD
=======

        if not (0 < sampling_rate <= 1.0):
            raise ValueError("The sampling rate (`sampling_rate` = "
                             f"{sampling_rate}) must be greater than 0 and "
                             "less than or equal to 1.")
        if int(self._tot_duration*sampling_rate) < 4:
            raise ValueError("`sampling_rate` is too small, less than 4 data "
                             "points.")
>>>>>>> f965ac3f
        self.sampling_rate = sampling_rate
        self._qid_index = {qid: i for i, qid in enumerate(self._qdict)}
        self.samples: dict[str, dict[str, dict]] = {
            addr: {basis: {} for basis in ['ground-rydberg', 'digital']}
            for addr in ['Global', 'Local']
        }
        self.operators = deepcopy(self.samples)
        self._times = self._adapt_to_sampling_rate(
            np.arange(self._tot_duration, dtype=np.double)/1000)
        self.evaluation_times = evaluation_times
        self.config = config if config else SimConfig()
        self.initial_state = 'all-ground'
        self._collapse_ops: List[qutip.Qobj] = []

    @property
    def sampling_rate(self) -> float:
        return self._sampling_rate

    @sampling_rate.setter
    def sampling_rate(self, value: float) -> None:
        if not (0 < value <= 1.0):
            raise ValueError("`sampling_rate` must be positive and "
                             "not larger than 1.0")
        if int(self._tot_duration * value) < 4:
            raise ValueError("`sampling_rate` is too small, less than 4 data "
                             "points.")
        self._sampling_rate: float = value

    @property
    def seq(self) -> Sequence:
        return self._seq

    @seq.setter
    def seq(self, seq: Sequence) -> None:
        if not isinstance(seq, Sequence):
            raise TypeError("The provided sequence has to be a valid "
                            "pulser.Sequence instance.")
        if not seq._schedule:
            raise ValueError("The provided sequence has no declared channels.")
        if all(seq._schedule[x][-1].tf == 0 for x in seq._channels):
            raise ValueError("No instructions given for the channels in the "
                             "sequence.")
        self._seq = seq

    @property
    def config(self) -> SimConfig:
        return self._config

    @config.setter
    def config(self, cfg: SimConfig) -> None:
        self._config = cfg
        self._set_param_from_config()

    def show_config(self) -> None:
        print(self._config)

    def reset_config(self) -> None:
        self.config = SimConfig()
        print("Configuration has been set to default.")

    def _set_param_from_config(self) -> None:
        """Sets all relevant Simulation parameters from its SimConfig.

        Called every time a new configuration is loaded in order to update
        Simulation parameters.
        """
        self._prepare_bad_atoms()
        # update samples with potential noise settings
        self._build_hamiltonian_from_seq()
        if 'dephasing' in self.config.noise:
            self._init_dephasing()

    def _prepare_bad_atoms(self) -> None:
        """Chooses atoms that will be badly prepared.

        If no SPAM noise, simply sets all atoms as well-prepared.
        """
        # Tag True if atom is badly prepared
        self._bad_atoms: dict[Union[str, int], bool] = {
            qid: False for qid in self._qid_index}
        if 'SPAM' in self.config.noise:
            self._bad_atoms = \
                {qid: (np.random.uniform() < self.config.spam_dict['eta'])
                 for qid in self._qid_index}

    @property
    def initial_state(self) -> qutip.Qobj:
        return self._initial_state

    @initial_state.setter
    def initial_state(self, value: Union[str, ArrayLike, qutip.qObj]) -> None:
        self._initial_state: qutip.Qobj
        if value == 'all-ground':
            self._initial_state = \
                qutip.tensor([self.basis['g'] for _ in range(self._size)])
        else:
            if isinstance(value, qutip.Qobj):
                if cast(qutip.Qobj, value).shape != \
                        (self.dim**self._size, 1):
                    raise ValueError("Incompatible shape of initial_state")
                self._initial_state = value
            else:
                if cast(np.ndarray, value).shape != \
                        (self.dim**self._size,):
                    raise ValueError("Incompatible shape of initial_state")
                self._initial_state = qutip.Qobj(value)

    @property
    def evaluation_times(self) -> Union[str, float, ArrayLike]:
        return self._evaluation_times

    @evaluation_times.setter
    def evaluation_times(self, value: Union[str, ArrayLike, float]) -> None:
        if isinstance(value, str):
            if value == 'Full':
                self._eval_times_array = self._times
            elif value == 'Minimal':
                self._eval_times_array = np.array([self._times[0],
                                                  self._times[-1]])
            else:
                raise ValueError("Wrong evaluation time label. It should "
                      "be `Full` or `Minimal` or a float between 0 and 1.")
        elif isinstance(value, float):
            if value > 1 or value <= 0:
                raise ValueError("evaluation_times float must be between 0 "
                                 "and 1.")
            indices = np.linspace(0, len(self._times)-1,
                                  int(value * len(self._times)),
                                  dtype=int)
            self._eval_times_array = self._times[indices]
        elif isinstance(value, (list, tuple, np.ndarray)):
            t_max = np.max(value)
            t_min = np.min(value)
            if t_max > self._times[-1]:
                raise ValueError("Provided evaluation-time list extends "
                                 "further than sequence duration.")
            if t_min < 0:
                raise ValueError("Provided evaluation-time list contains "
                                 "negative values.")
            # Ensure the list of times is sorted
            eval_times = np.array(np.sort(value))
            if t_min > 0:
                eval_times = np.insert(eval_times, 0, 0.)
            if t_max < self._times[-1]:
                eval_times = np.append(eval_times, self._times[-1])
            self._eval_times_array = eval_times
            # always include initial and final times
        else:
            raise ValueError("Wrong evaluation time label. It should "
                  "be `Full` or `Minimal` or a float between 0 and 1.")
        self._evaluation_times: Union[str, ArrayLike, float] = value

    def draw(self, draw_phase_area: bool = False) -> None:
        """Draws the input sequence and the one used in QuTip.

        Keyword Args:
            draw_phase_area (bool): Whether phase and area values need
                to be shown as text on the plot, defaults to False.
        """
        draw_sequence(
            self._seq, self.sampling_rate, draw_phase_area=draw_phase_area
        )

    def _extract_samples(self) -> None:
        """Populates samples dictionary with every pulse in the sequence."""

        def prepare_dict() -> dict[str, np.ndarray]:
            # Duration includes retargeting, delays, etc.
            return {'amp': np.zeros(self._tot_duration),
                    'det': np.zeros(self._tot_duration),
                    'phase': np.zeros(self._tot_duration)}

        def write_samples(slot: _TimeSlot,
                          samples_dict: Mapping[str, np.ndarray],
                          *qid: Union[int, str]) -> None:
            """Builds hamiltonian coefficients.

            Taking into account, if necessary, noise effects, which are local
            and depend on the qubit's id qid.
            """
            _pulse = cast(Pulse, slot.type)
            noise_det = 0.
            noise_amp = 1.
            for noise in self.config.noise:
                if noise == 'doppler':
                    noise_det += np.random.normal(
                        0, self.config.doppler_sigma)
                # Gaussian beam for global pulses
                if noise == 'amplitude':
                    position = self._qdict[qid[0]]
                    r = np.linalg.norm(position)
                    w0 = self.config.laser_waist
                    noise_amp = np.random.normal(1., 1.e-3) * \
                        np.exp(-(r/w0)**2)
            samples_dict['amp'][slot.ti:slot.tf] = \
                _pulse.amplitude.samples * noise_amp
            samples_dict['det'][slot.ti:slot.tf] = \
                _pulse.detuning.samples + noise_det
            samples_dict['phase'][slot.ti:slot.tf] = _pulse.phase

        for channel in self._seq.declared_channels:
            addr = self._seq.declared_channels[channel].addressing
            basis = self._seq.declared_channels[channel].basis

            # Case of clean global simulations
            if addr == 'Global' and not self.config.noise:
                samples_dict = self.samples[addr][basis]
                if not samples_dict:
                    samples_dict = prepare_dict()
                for slot in self._seq._schedule[channel]:
                    if isinstance(slot.type, Pulse):
                        write_samples(slot, samples_dict)
                self.samples[addr][basis] = samples_dict

            # Any noise : global becomes local for each qubit in the reg
            # Since coefficients are modified locally by all noises
            elif addr == 'Global':
                samples_dict = self.samples['Local'][basis]
                for slot in self._seq._schedule[channel]:
                    if isinstance(slot.type, Pulse):
                        # global to local
                        for qubit in self._qid_index:
                            if qubit not in samples_dict:
                                samples_dict[qubit] = prepare_dict()
                            # We don't write samples for badly prep qubits
                            if not self._bad_atoms[qubit]:
                                write_samples(slot, samples_dict[qubit], qubit)
                self.samples['Local'][basis] = samples_dict

            # Local noisy pulse
            elif addr == 'Local':
                samples_dict = self.samples['Local'][basis]
                for slot in self._seq._schedule[channel]:
                    if isinstance(slot.type, Pulse):
                        for qubit in slot.targets:  # Allow multiaddressing
                            if qubit not in samples_dict:
                                samples_dict[qubit] = prepare_dict()
                            if not self._bad_atoms[qubit]:
                                write_samples(slot, samples_dict[qubit], qubit)
                self.samples[addr][basis] = samples_dict

    def _build_basis_and_op_matrices(self) -> None:
        """Determine dimension, basis and projector operators."""
        # No samples => Empty dict entry => False
        if (not self.samples['Global']['digital']
                and not self.samples['Local']['digital']):
            self.basis_name = 'ground-rydberg'
            self.dim = 2
            basis = ['r', 'g']
            projectors = ['gr', 'rr', 'gg']
        elif (not self.samples['Global']['ground-rydberg']
                and not self.samples['Local']['ground-rydberg']):
            self.basis_name = 'digital'
            self.dim = 2
            basis = ['g', 'h']
            projectors = ['hg', 'hh', 'gg']
        else:
            self.basis_name = 'all'  # All three states
            self.dim = 3
            basis = ['r', 'g', 'h']
            projectors = ['gr', 'hg', 'rr', 'gg', 'hh', 'hr']

        self.basis = {b: qutip.basis(self.dim, i) for i, b in enumerate(basis)}
        self.op_matrix = {'I': qutip.qeye(self.dim)}

        for proj in projectors:
            self.op_matrix['sigma_' + proj] = (
                self.basis[proj[0]] * self.basis[proj[1]].dag()
            )

    def _build_operator(self, op_id: str, *qubit_ids: Union[str, int],
                        global_op: bool = False) -> qutip.Qobj:
        """Create qutip.Qobj with nontrivial action at *qubit_ids."""
        if global_op:
            return sum(self._build_operator(op_id, q_id)
                       for q_id in self._qdict)
        if len(set(qubit_ids)) < len(qubit_ids):
            raise ValueError("Duplicate atom ids in argument list.")
        # List of identity operators, except for op_id where requested:
        op_list = [self.op_matrix[op_id]
                   if j in map(self._qid_index.get, qubit_ids)
                   else self.op_matrix['I'] for j in range(self._size)]
        return qutip.tensor(op_list)

<<<<<<< HEAD
    def _adapt_to_sampling_rate(self, full_array: np.ndarray) -> np.ndarray:
        """Adapt list to correspond to sampling rate."""
        indices = np.linspace(0, self._tot_duration-1,
                              int(self.sampling_rate*self._tot_duration),
                              dtype=int)
        return cast(np.ndarray, full_array[indices])
=======
    def _construct_hamiltonian(self) -> None:
        def adapt(full_array: np.ndarray) -> np.ndarray:
            """Adapts list to correspond to sampling rate."""
            indexes = np.linspace(0, self._tot_duration-1,
                                  int(self.sampling_rate*self._tot_duration),
                                  dtype=int)
            return cast(np.ndarray, full_array[indexes])
>>>>>>> f965ac3f

    def _construct_hamiltonian(self) -> None:
        def make_vdw_term() -> qutip.Qobj:
            """Construct the Van der Waals interaction Term.

            For each pair of qubits, calculate the distance between them, then
            assign the local operator "sigma_rr" at each pair. The units are
            given so that the coefficient includes a 1/hbar factor.
            """
            vdw = 0 * self._build_operator('I')
            # Get every pair without duplicates
            for q1, q2 in itertools.combinations(self._qdict.keys(), r=2):
                # no VdW interaction with other qubits for a badly prep. qubit
                if not(self._bad_atoms[q1] or self._bad_atoms[q2]):
                    dist = np.linalg.norm(self._qdict[q1] - self._qdict[q2])
                    U = 0.5 * self._seq._device.interaction_coeff / dist**6
                    vdw += U * self._build_operator('sigma_rr', q1, q2)
            return vdw

        def build_coeffs_ops(basis: str, addr: str) -> list[list]:
            """Build coefficients and operators for the hamiltonian QobjEvo."""
            samples = self.samples[addr][basis]
            operators = self.operators[addr][basis]
            # Choose operator names according to addressing:
            if basis == 'ground-rydberg':
                op_ids = ['sigma_gr', 'sigma_rr']
            elif basis == 'digital':
                op_ids = ['sigma_hg', 'sigma_gg']

            terms = []
            if addr == 'Global':
                coeffs = [0.5*samples['amp'] * np.exp(-1j * samples['phase']),
                          -0.5 * samples['det']]
                for op_id, coeff in zip(op_ids, coeffs):
                    if np.any(coeff != 0):
                        # Build once global operators as they are needed
                        if op_id not in operators:
                            operators[op_id] =\
                                self._build_operator(op_id, global_op=True)
                        terms.append([operators[op_id],
                                     self._adapt_to_sampling_rate(coeff)])
            elif addr == 'Local':
                for q_id, samples_q in samples.items():
                    if q_id not in operators:
                        operators[q_id] = {}
                    coeffs = [0.5*samples_q['amp'] *
                              np.exp(-1j * samples_q['phase']),
                              -0.5 * samples_q['det']]
                    for coeff, op_id in zip(coeffs, op_ids):
                        if np.any(coeff != 0):
                            if op_id not in operators[q_id]:
                                operators[q_id][op_id] = \
                                    self._build_operator(op_id, q_id)
                            terms.append([operators[q_id][op_id],
                                          self._adapt_to_sampling_rate(coeff)])

            self.operators[addr][basis] = operators
            return terms

        # Time independent term:
        if self.basis_name == 'digital':
            qobj_list = []
        else:
            # Van der Waals Interaction Terms
            qobj_list = [make_vdw_term()] if self._size > 1 else []

        # Time dependent terms:
        for addr in self.samples:
            for basis in self.samples[addr]:
                if self.samples[addr][basis]:
                    qobj_list += cast(list, build_coeffs_ops(basis, addr))
        if not qobj_list:
            # can't simulate an empty sequence
            qobj_list = [0*self._build_operator('I')]
        ham = qutip.QobjEvo(qobj_list, tlist=self._times)
        ham = ham + ham.dag()
        ham.compress()

        self._hamiltonian = ham

    def get_hamiltonian(self, time: float) -> qutip.Qobj:
        """Get the Hamiltonian created from the sequence at a fixed time.

        Args:
            time (float): The specific time in which we want to extract the
                    Hamiltonian (in ns).

        Returns:
            qutip.Qobj: A new Qobj for the Hamiltonian with coefficients
            extracted from the effective sequence (determined by
            `self.sampling_rate`) at the specified time.
        """
        if time > 1000 * self._times[-1]:
            raise ValueError(f"Provided time (`time` = {time}) must be "
                             "less than or equal to the sequence duration "
                             f"({1000 * self._times[-1]}).")
        if time < 0:
            raise ValueError(f"Provided time (`time` = {time}) must be "
                             "greater than or equal to 0.")
        return self._hamiltonian(time/1000)  # Creates new Qutip.Qobj

    def _reset_samples(self) -> None:
        """Sets all samples to their default values.

        Used when running several noisy runs, each one setting new samples.
        """
        self.samples = {addr: {basis: {}
                               for basis in ['ground-rydberg', 'digital']}
                        for addr in ['Global', 'Local']}

    def _init_dephasing(self) -> None:
        """Initializes dephasing collapse operators.
        """
        if self.basis_name == 'digital' or self.basis_name == 'all':
            raise ValueError("Cannot include dephasing noise in digital-"
                             "or all-basis.")
        self.dephasing_prob = 0.05  # Probability of phase (Z) flip
        self._collapse_ops += [
            np.sqrt(1 - self.dephasing_prob) * self.op_matrix['I'],
            np.sqrt(self.dephasing_prob) * (self.op_matrix['sigma_rr']
                                            - self.op_matrix['sigma_gg'])]

    def _build_hamiltonian_from_seq(self) -> None:
        """Builds the hamiltonian from sequence samples.

        Updates the new sequence samples that may have changed due to noise,
        builds default operators and builds the hamiltonian from those
        coefficients and operators.
        """
        self._reset_samples()
        self._extract_samples()
        self._build_basis_and_op_matrices()
        self._construct_hamiltonian()

    # Run Simulation Evolution using Qutip
    def run(self, progress_bar: Optional[bool] = None,
            **options: qutip.solver.Options) -> SimulationResults:
<<<<<<< HEAD
        """Simulate the sequence using QuTiP's solvers.
        Will return NoisyResults if it detects any noise in the SimConfig.
        Otherwise will return CleanResults.
        Keyword Args:
            progress_bar (bool): If True, the progress bar of QuTiP's solver
                will be shown.
            options (qutip.solver.Options): If specified, will override
                SimConfig solver_options.
=======
        """Simulates the sequence using QuTiP's solvers.

        Keyword Args:
            initial_state (array): The initial quantum state of the
                evolution. Will be transformed into a ``qutip.Qobj`` instance.
            progress_bar (bool): If True, the progress bar of QuTiP's
                ``qutip.sesolve()`` will be shown.

        Other Parameters:
            options: Additional simulation settings. These correspond to the
                keyword arguments of ``qutip.solver.Options`` for
                the ``qutip.sesolve()`` method.

        Returns:
            SimulationResults: Object containing the time evolution results.
>>>>>>> f965ac3f
        """
        solv_ops = qutip.Options(max_step=5, **options) if options \
            else self.config.solver_options

        def _assign_meas_basis() -> str:
            if hasattr(self._seq, '_measurement'):
                return cast(str, self._seq._measurement)
            else:
                if self.basis_name in {'digital', 'all'}:
                    return 'digital'
                else:
                    return 'ground-rydberg'

        def _run_solver(as_subroutine: bool = False,
                        measurement_basis: str = '') -> CleanResults:
            """Returns:
                CleanResults: Object containing the time evolution results. Its
                _states attribute contains QuTiP quantum states, not Counters.
            """
            if not as_subroutine:
                # CLEAN SIMULATION:
                measurement_basis = _assign_meas_basis()
            if self._collapse_ops:
                # temporary workaround due to a qutip bug when using mesolve
                liouvillian = qutip.liouvillian(self._hamiltonian,
                                                self._collapse_ops)
                result = qutip.mesolve(liouvillian,
                                       self.initial_state,
                                       self._eval_times_array,
                                       progress_bar=progress_bar,
                                       options=solv_ops)
            else:
                result = qutip.sesolve(self._hamiltonian,
                                       self.initial_state,
                                       self._eval_times_array,
                                       progress_bar=progress_bar,
                                       options=solv_ops)
            return CleanResults(result.states, self.dim, self._size,
                                self.basis_name, measurement_basis,
                                self._eval_times_array)

        if self.config.noise:
            # NOISY SIMULATION:
            # We run the system multiple times
            time_indices = range(len(self._eval_times_array))
            total_count = np.array([Counter() for _ in time_indices])
            meas_basis = _assign_meas_basis()
            for _ in range(self.config.runs):
                # At each run, new random noise: new Hamiltonian
                if 'SPAM' in self.config.noise:
                    self._prepare_bad_atoms()
                self._build_hamiltonian_from_seq()
                # Get CleanResults instance from sequence with added noise:
                clean_res_noisy_seq = _run_solver(as_subroutine=True,
                                                  measurement_basis=meas_basis)
                # Extract statistics at eval time:
                if 'SPAM' in self.config.noise:
                    total_count += np.array(
                        [clean_res_noisy_seq.sampling_with_detection_errors(
                            self.config.spam_dict,
                            t=t,
                            meas_basis=meas_basis,
                            N_samples=self.config.samples_per_run)
                         for t in time_indices])
                else:
                    total_count += np.array(
                        [clean_res_noisy_seq.sample_state(
                            t=t,
                            meas_basis=meas_basis,
                            N_samples=self.config.samples_per_run)
                         for t in time_indices])
            N_measures = self.config.runs * self.config.samples_per_run
            total_run_prob = [Counter({k: v / N_measures
                                      for k, v in total_count[t].items()})
                              for t in time_indices]
            return NoisyResults(total_run_prob, self._size, self.basis_name,
                                meas_basis, self._eval_times_array, N_measures)
        else:
            return _run_solver()<|MERGE_RESOLUTION|>--- conflicted
+++ resolved
@@ -68,17 +68,6 @@
         self._tot_duration = max(
             [self._seq._last(ch).tf for ch in self._seq._schedule]
         )
-<<<<<<< HEAD
-=======
-
-        if not (0 < sampling_rate <= 1.0):
-            raise ValueError("The sampling rate (`sampling_rate` = "
-                             f"{sampling_rate}) must be greater than 0 and "
-                             "less than or equal to 1.")
-        if int(self._tot_duration*sampling_rate) < 4:
-            raise ValueError("`sampling_rate` is too small, less than 4 data "
-                             "points.")
->>>>>>> f965ac3f
         self.sampling_rate = sampling_rate
         self._qid_index = {qid: i for i, qid in enumerate(self._qdict)}
         self.samples: dict[str, dict[str, dict]] = {
@@ -363,22 +352,12 @@
                    else self.op_matrix['I'] for j in range(self._size)]
         return qutip.tensor(op_list)
 
-<<<<<<< HEAD
     def _adapt_to_sampling_rate(self, full_array: np.ndarray) -> np.ndarray:
         """Adapt list to correspond to sampling rate."""
         indices = np.linspace(0, self._tot_duration-1,
                               int(self.sampling_rate*self._tot_duration),
                               dtype=int)
         return cast(np.ndarray, full_array[indices])
-=======
-    def _construct_hamiltonian(self) -> None:
-        def adapt(full_array: np.ndarray) -> np.ndarray:
-            """Adapts list to correspond to sampling rate."""
-            indexes = np.linspace(0, self._tot_duration-1,
-                                  int(self.sampling_rate*self._tot_duration),
-                                  dtype=int)
-            return cast(np.ndarray, full_array[indexes])
->>>>>>> f965ac3f
 
     def _construct_hamiltonian(self) -> None:
         def make_vdw_term() -> qutip.Qobj:
@@ -516,7 +495,6 @@
     # Run Simulation Evolution using Qutip
     def run(self, progress_bar: Optional[bool] = None,
             **options: qutip.solver.Options) -> SimulationResults:
-<<<<<<< HEAD
         """Simulate the sequence using QuTiP's solvers.
         Will return NoisyResults if it detects any noise in the SimConfig.
         Otherwise will return CleanResults.
@@ -525,23 +503,6 @@
                 will be shown.
             options (qutip.solver.Options): If specified, will override
                 SimConfig solver_options.
-=======
-        """Simulates the sequence using QuTiP's solvers.
-
-        Keyword Args:
-            initial_state (array): The initial quantum state of the
-                evolution. Will be transformed into a ``qutip.Qobj`` instance.
-            progress_bar (bool): If True, the progress bar of QuTiP's
-                ``qutip.sesolve()`` will be shown.
-
-        Other Parameters:
-            options: Additional simulation settings. These correspond to the
-                keyword arguments of ``qutip.solver.Options`` for
-                the ``qutip.sesolve()`` method.
-
-        Returns:
-            SimulationResults: Object containing the time evolution results.
->>>>>>> f965ac3f
         """
         solv_ops = qutip.Options(max_step=5, **options) if options \
             else self.config.solver_options

--- conflicted
+++ resolved
@@ -21,6 +21,7 @@
 from collections import Counter
 from copy import deepcopy
 from dataclasses import asdict
+import warnings
 
 import qutip
 import numpy as np
@@ -150,28 +151,20 @@
                     + " digital- or all-basis."
                 )
             # Probability of phase (Z) flip:
-<<<<<<< HEAD
             # First order in prob
             prob = self.config.dephasing_prob / 2
-            if prob > 0.1:
-                raise Warning(
+            n = self._size
+            if prob > 0.1 and n > 1:
+                warnings.warn(
                     "The dephasing model is a first-order approximation in the"
-                    + f"dephasing probability. p = {prob} is too large for "
+                    + f" dephasing probability. p = {2*prob} is too large for "
                     "realistic results."
                 )
-            n = self._size
             k = np.sqrt(prob * (1 - prob) ** (n - 1))
             self._collapse_ops = [
                 np.sqrt((1 - prob) ** n)
                 * qutip.tensor([self.op_matrix["I"] for _ in range(n)])
             ]
-=======
-            prob = self.config.dephasing_prob / 2
-            if self._size > 1:  # pragma: no cover
-                raise NotImplementedError(
-                    "Dephasing not implemented for" + "multiple qubit systems."
-                )
->>>>>>> a1eb6d82
             self._collapse_ops += [
                 k
                 * (

--- conflicted
+++ resolved
@@ -22,14 +22,11 @@
 
 import qutip
 import numpy as np
-<<<<<<< HEAD
-=======
 from numpy.typing import ArrayLike
-from copy import deepcopy
-
->>>>>>> 4b86dd3f
+
 from pulser import Pulse, Sequence
-from pulser.simulation.simresults import CleanResults, NoisyResults
+from pulser.simulation.simresults import SimulationResults, \
+                                         CleanResults, NoisyResults
 from pulser._seq_drawer import draw_sequence
 from pulser.sequence import _TimeSlot
 
@@ -133,11 +130,6 @@
             raise ValueError("`evaluation_times` must be a list of times, "
                              "a float or `Full` or `Minimal`")
 
-<<<<<<< HEAD
-    def draw(self):
-        """Draws the input sequence and the one used in QuTip."""
-        draw_sequence(self._seq, self.sampling_rate)
-=======
     def draw(self, draw_phase_area: bool = False) -> None:
         """Draws the input sequence and the one used in QuTip.
 
@@ -148,26 +140,23 @@
         draw_sequence(
             self._seq, self.sampling_rate, draw_phase_area=draw_phase_area
         )
->>>>>>> 4b86dd3f
 
     def _extract_samples(self) -> None:
         """Populate samples dictionary with every pulse in the sequence."""
-<<<<<<< HEAD
-        def prepare_dict():
-=======
 
         def prepare_dict() -> dict[str, np.ndarray]:
->>>>>>> 4b86dd3f
             # Duration includes retargeting, delays, etc.
             return {'amp': np.zeros(self._tot_duration),
                     'det': np.zeros(self._tot_duration),
                     'phase': np.zeros(self._tot_duration)}
 
-<<<<<<< HEAD
-        def write_samples(slot, samples_dict, qid=None):
+        def write_samples(slot: _TimeSlot,
+                          samples_dict: Mapping[str, np.ndarray],
+                          qid: str = None) -> None:
             """constructs hamiltonian coefficients, taking into account, if
                 necessary, noise errors, which are local and depend
                 on the qubit's id qid"""
+            _pulse = cast(Pulse, slot.type)
             noise_det = 0
             noise_amp = 1
             # detuning offset related to bad preparation
@@ -187,18 +176,10 @@
                     noise_amp = np.random.normal(1, 1e-3) * np.exp(-(r/w0)**2)
 
             samples_dict['amp'][slot.ti:slot.tf] = \
-                slot.type.amplitude.samples * noise_amp
+                _pulse.amplitude.samples * noise_amp
             samples_dict['det'][slot.ti:slot.tf] = \
-                slot.type.detuning.samples + noise_det
-            samples_dict['phase'][slot.ti:slot.tf] = slot.type.phase
-=======
-        def write_samples(slot: _TimeSlot,
-                          samples_dict: Mapping[str, np.ndarray]) -> None:
-            _pulse = cast(Pulse, slot.type)
-            samples_dict['amp'][slot.ti:slot.tf] += _pulse.amplitude.samples
-            samples_dict['det'][slot.ti:slot.tf] += _pulse.detuning.samples
+                _pulse.detuning.samples + noise_det
             samples_dict['phase'][slot.ti:slot.tf] = _pulse.phase
->>>>>>> 4b86dd3f
 
         for channel in self._seq.declared_channels:
             addr = self._seq.declared_channels[channel].addressing
@@ -280,24 +261,13 @@
                    else self.op_matrix['I'] for j in range(self._size)]
         return qutip.tensor(op_list)
 
-<<<<<<< HEAD
-    def _construct_hamiltonian(self):
-        """Constructs hamiltonian term after all sequences have been extracted.
-        """
-        def adapt(full_array):
-=======
     def _construct_hamiltonian(self) -> None:
         def adapt(full_array: np.ndarray) -> np.ndarray:
->>>>>>> 4b86dd3f
             """Adapt list to correspond to sampling rate"""
             indices = np.linspace(0, self._tot_duration-1,
                                   int(self.sampling_rate*self._tot_duration),
                                   dtype=int)
-<<<<<<< HEAD
-            return full_array[indices]
-=======
-            return cast(np.ndarray, full_array[indexes])
->>>>>>> 4b86dd3f
+            return cast(np.ndarray, full_array[indices])
 
         def make_vdw_term() -> float:
             """Construct the Van der Waals interaction Term.
@@ -376,7 +346,6 @@
 
         self._hamiltonian = ham
 
-<<<<<<< HEAD
     def _init_config(self):
         """Sets default configuration for the Simulation."""
         all_ground = qutip.tensor([self.basis['g'] for _ in range(self._size)])
@@ -384,10 +353,7 @@
         self._config = {'eval_t': 'Full', 'runs': 1, 'samples_per_run': 10,
                         'initial_state': all_ground}
 
-    def get_hamiltonian(self, time):
-=======
     def get_hamiltonian(self, time: float) -> qutip.Qobj:
->>>>>>> 4b86dd3f
         """Get the Hamiltonian created from the sequence at a fixed time.
 
         Args:
@@ -567,17 +533,10 @@
         self._construct_hamiltonian()
 
     # Run Simulation Evolution using Qutip
-<<<<<<< HEAD
-    def run(self, progress_bar=None, **options):
+    def run(self, progress_bar: Optional[bool] = None,
+            **options: qutip.solver.Options) -> SimulationResults:
         """Simulate the sequence using QuTiP's solvers. Only clean results
             are returned.
-=======
-    def run(self,
-            initial_state: Optional[Union[np.ndarray, qutip.Qobj]] = None,
-            progress_bar: Optional[bool] = None,
-            **options: qutip.solver.Options) -> SimulationResults:
-        """Simulate the sequence using QuTiP's solvers.
->>>>>>> 4b86dd3f
 
         Keyword Args:
             progress_bar (bool): If True, the progress bar of QuTiP's sesolve()
@@ -587,7 +546,6 @@
             if hasattr(self._seq, '_measurement'):
                 return self._seq._measurement
             else:
-<<<<<<< HEAD
                 if self.basis_name in {'digital', 'all'}:
                     return 'digital'
                 else:
@@ -663,25 +621,5 @@
                               for t in time_indices]
             return NoisyResults(total_run_prob, self._size, self.basis_name,
                                 meas_basis, self.eval_times, N_measures)
-=======
-                if initial_state.shape != (self.dim**self._size,):
-                    raise ValueError("Incompatible shape of initial_state")
-                self._initial_state = qutip.Qobj(initial_state)
-        else:
-            # by default, initial state is "ground" state of g-r basis.
-            all_ground = [self.basis['g'] for _ in range(self._size)]
-            self._initial_state = qutip.tensor(all_ground)
-
-        result = qutip.sesolve(self._hamiltonian,
-                               self._initial_state,
-                               self.eval_times,
-                               progress_bar=progress_bar,
-                               options=qutip.Options(max_step=5,
-                                                     **options)
-                               )
-        meas_basis: Optional[str]
-        if hasattr(self._seq, '_measurement'):
-            meas_basis = cast(str, self._seq._measurement)
->>>>>>> 4b86dd3f
         else:
             return _run_solver()
{
 "cells": [
  {
   "cell_type": "code",
   "execution_count": null,
   "metadata": {},
   "outputs": [],
   "source": [
    "import numpy as np\n",
    "import igraph\n",
    "import networkx as nx\n",
    "\n",
    "import matplotlib.pyplot as plt\n",
    "\n",
    "from pulser import Pulse, Sequence, Register, Simulation\n",
    "from pulser.devices import Chadoq2\n",
    "\n",
    "from scipy.optimize import minimize"
   ]
  },
  {
   "cell_type": "markdown",
   "metadata": {},
   "source": [
    "# Introduction "
   ]
  },
  {
   "cell_type": "markdown",
   "metadata": {},
   "source": [
    "In this tutorial, we illustrate how to solve the Maximum Independent Set (MIS) problem using the Quantum Approximate Optimization Algorithm procedure on a platform of Rydberg atoms in analog mode, using Pasqal's library Pulser. \n",
    "\n",
    "For more details about this problem and how to encode it on a Rydberg atom quantum processor, see [Pichler, et al., https://arxiv.org/abs/1808.10816, Henriet, https://journals.aps.org/pra/abstract/10.1103/PhysRevA.101.012335 and Dalyac, et al., https://arxiv.org/abs/2012.14859]."
   ]
  },
  {
   "cell_type": "markdown",
   "metadata": {},
   "source": [
    "Consider an undirected graph composed of a set of vertices connected by unweighted edges. An independent set of this graph is a subset of vertices where any two elements of this subset are not connected by an edge. The Maximum Independent Set (MIS) corresponds to the largest of such subsets, and it is in general an NP-complete problem to determine the MIS of a graph. \n",
    "\n",
    "The MIS problem has several interesting applications, such as portfolio diversification in\n",
    "finance, or broadcast systems (wifi or cellular network) optimization."
   ]
  },
  {
   "cell_type": "markdown",
   "metadata": {},
   "source": [
    "For example, assume an ensemble of identical radio transmitters over French cities that each have the same radius of transmission. It was quickly realized that two transmitters with close or equal frequencies could interfere with one another, hence the necessity to assign non-interfering frequencies to overlapping transmiting towers. Because of the limited amount of bandwith space, some towers have to be assigned the same or close frequencies. The MIS of a graph of towers indicate the maximum number of towers that can have close or equal given frequency (red points). \n",
    "\n",
    "<img src=\"files/France_MIS.png\" alt=\"MIS map France\" style=\"width: 700px;\"/>\n"
   ]
  },
  {
   "cell_type": "markdown",
   "metadata": {},
   "source": [
    "Here, we will show how to solve the MIS problem on Unit-Disk (UD) graphs with an excellent approximation."
   ]
  },
  {
   "cell_type": "markdown",
   "metadata": {},
   "source": [
    "When looking for the MIS of a graph, we separate the nodes into two distinct classes: an independence one and the others. We can attribute a status $z$ to each node, where $z_i = 1$  if node $i$ is attributed to the independent set, and $z_i=0$ otherwise. The Maximum Independent Set corresponds to  the minima of the following cost function: \n",
    "\n",
    "\\begin{equation}\n",
    "   C(z_1,\\dots,z_N) = -\\sum_{i=1}^N z_i + U \\sum_{\\langle i,j \\rangle}z_i z_j\n",
    " \\label{cost_function}\n",
    "\\end{equation}\n",
    "where $U \\gg 1$  and $\\langle i,j \\rangle$ represents adjacent nodes (i.e. there is a link between node $i$ and $j$). In this cost function, we want to promote a maximal number of atoms to the $1$ state, but the fact that $U \\gg 1$  strongly penalizes two adjacent vertices in state $1$. The minimum of $C(z_0,\\dots,z_N)$ therefore corresponds to the maximum independent set of the graph."
   ]
  },
  {
   "cell_type": "markdown",
   "metadata": {},
   "source": [
    "Interestingly, the operator $\\hat{C}$ associated with the cost function of the previous equation can be natively realized on a neutral atom platform with some constraints on the graph edges. We map a  ground state and a Rydberg state of each atom to a two-level system, where $|1 \\rangle = |r \\rangle$ is a Rydberg state and $|0 \\rangle = |g \\rangle$ is a ground state. An atom in a Rydberg state has an excited electron with a very high principal quantum number and therefore exhibits a huge electric dipole moment. As such, when two atoms are excited to Rydberg states, they exhibit a strong van der Waals interaction. Placing $N$ atoms at positions $\\textbf{r}_j$ in a 2D plane, and coupling the ground state $|0\\rangle$ to the Rydberg state $|1\\rangle$ with a laser system enables the realization of the Hamiltonian :\n",
    "\\begin{equation}\n",
    "    H= \\sum_{i=1}^N \\frac{\\hbar\\Omega}{2} \\sigma_i^x - \\sum_{i=1}^N \\frac{\\hbar \\delta}{2}  \\sigma_i^z+\\sum_{j<i}\\frac{C_6}{|\\textbf{r}_i-\\textbf{r}_j|^{6}} n_i n_j.\n",
    "\\label{eq:ising_Hamiltonian}\n",
    "\\end{equation}\n",
    "Here, $\\Omega$ and $\\delta$ are respectively the Rabi frequency and detuning of the laser system and $\\hbar$ is the reduced Planck constant. The first two terms of the equation govern the transition between states $|0\\rangle$ and $|1 \\rangle$ induced by the laser, while the third term represents the repulsive Van der Waals interaction between atoms in the $|0\\rangle$ state. More precisely, $n_i = (\\sigma_i\n",
    "^z + 1)/2$ counts the number of Rydberg excitations at position $i$. The interaction strength between two atoms decays as $|\\textbf{r}_i-\\textbf{r}_j|^{-6}$.\n",
    "\n"
   ]
  },
  {
   "cell_type": "markdown",
   "metadata": {},
   "source": [
    "# From a graph to an atomic register"
   ]
  },
  {
   "cell_type": "markdown",
   "metadata": {},
   "source": [
    "We now illustrate how one can use Pulser and a Pasqal device to find the MIS of a UD-graph. Because the quantum platform is emulated in this notebook, we restrict the number of atoms to 5, just to show a proof-of-concept.\n",
    "\n",
    "A link in the graph corresponds to two atoms that are within the Rydberg Blockade Radius (RBR) of each other. The radius of RBR is directly linked to the Rabi frequency $\\Omega$ and is obtained using `Chadoq2.rydberg_blockade_radius()`. In this notebook, $\\Omega$ is fixed to a frequency of 1 MHz."
   ]
  },
  {
   "cell_type": "code",
   "execution_count": null,
   "metadata": {},
   "outputs": [],
   "source": [
    "def pos_to_graph(pos, d = Chadoq2.rydberg_blockade_radius(1)): #d is the rbr\n",
    "    g=igraph.Graph()\n",
    "    edges=[]\n",
    "    for n in range(len(pos)-1):\n",
    "        for m in range(n+1, len(pos)):\n",
    "            pwd = ((pos[m][0]-pos[n][0])**2+(pos[m][1]-pos[n][1])**2)**0.5\n",
    "            if pwd < d:\n",
    "                edges.append([n,m])                         # Below rbr, vertices are connected\n",
    "    g.add_vertices(len(pos))\n",
    "    g.add_edges(edges)\n",
    "    return g"
   ]
  },
  {
   "cell_type": "markdown",
   "metadata": {},
   "source": [
    "Here, we create an atomic register with 5 atoms and the corresponding graph."
   ]
  },
  {
   "cell_type": "code",
   "execution_count": null,
   "metadata": {},
   "outputs": [],
   "source": [
    "pos = np.array([[0., 0.], [-4, -7], [4,-7], [8,6], [-8,6]])\n",
    "G = pos_to_graph(pos) \n",
    "qubits = dict(enumerate(pos))\n",
    "reg = Register(qubits)\n",
    "reg.draw()"
   ]
  },
  {
   "cell_type": "code",
   "execution_count": null,
   "metadata": {},
   "outputs": [],
   "source": [
    "A  = np.matrix([[0, 1, 1, 1, 1], [1, 0, 1, 0, 0], [1, 1, 0, 0, 0], [1, 0, 0, 0, 0], [1, 0, 0, 0, 0]])\n",
    "G_nx = nx.from_numpy_matrix(A)\n",
    "fig,ax1 = plt.subplots(figsize = (4,4))\n",
    "nx.draw(G_nx,\n",
    "        pos,\n",
    "        edge_color='blue', \n",
    "        ax=ax1,\n",
    "        width=1,\n",
    "        linewidths=1,\n",
    "        node_size=250,\n",
    "        node_color='g',\n",
    "        alpha=1.,\n",
    "        labels={node:node for node in G_nx.nodes()}\n",
    "        )"
   ]
  },
  {
   "cell_type": "markdown",
   "metadata": {},
   "source": [
    "This graph has two maximal independent sets: $(1,3,4)$ and $(2,3,4)$, respectively $'010111'$ and $'00111'$ in binary. "
   ]
  },
  {
   "cell_type": "markdown",
   "metadata": {},
   "source": [
    "# 2 Building the quantum loop "
   ]
  },
  {
   "cell_type": "markdown",
   "metadata": {},
   "source": [
    "Now, we must build the quantum part of the QAOA. All atoms are initially in the groundstate $|00\\dots0\\rangle$ of the `ground-rydberg`basis.  We then apply $p$ layers of alternating non-commutative Hamiltonians. The first one, called the mixing Hamiltonian $H_M$, is realized by taking $\\Omega = 1$ MHz, and $\\delta = 0 $ Mhz in the Hamiltonian equation. The second Hamiltonian $H_c$ is realized with $\\Omega = \\delta = 1$ MHz. $H_M$ and $H_c$ are applied turn in turn with parameters $\\tau$ and $t$ respectively. A classical optimizer is then used to estimate the optimal parameters. \n",
    "\n",
    "Experimentally, we don't have access to the state vector $\\psi$. We therefore make it more realistic by taking samples from the state vector that results from running the simulation with `simul.run()`. This is done with the built-in method `results.sample_final_state()`, in which we add the measurement basis which was declared at the end of the sequence, and the number of samples desired. Currently, the repetition rate of the machine is $5$Hz."
   ]
  },
  {
   "cell_type": "code",
   "execution_count": null,
   "metadata": {},
   "outputs": [],
   "source": [
    "def quantum_loop(param, r=reg):\n",
    "    seq = Sequence(r, Chadoq2)\n",
    "    seq.declare_channel('ch0','rydberg_global')\n",
    "    middle = int(len(param)/2)\n",
    "    param = np.array(param)*1 #wrapper \n",
    "    t = param[:middle] #associated to H_c\n",
    "    tau = param[middle:] #associated to H_0\n",
    "    p = len(t)\n",
    "    for i in range(p):\n",
    "        pulse_1 = Pulse.ConstantPulse(tau[i], 1., 0, 0) # H_M \n",
    "        pulse_2 = Pulse.ConstantPulse(t[i], 1., 1., 0) # H_M + H_c \n",
    "        seq.add(pulse_1, 'ch0')\n",
    "        seq.add(pulse_2, 'ch0')\n",
    "    seq.measure('ground-rydberg')\n",
<<<<<<< HEAD
    "    simul = Simulation(seq, sampling_rate=.001)\n",
=======
    "    simul = Simulation(seq, sampling_rate=0.05)\n",
>>>>>>> 369a0bae
    "    results = simul.run()\n",
    "    count_dict = results.sample_final_state(N_samples=1000) #sample from the state vector \n",
    "    return count_dict "
   ]
  },
  {
   "cell_type": "code",
   "execution_count": null,
   "metadata": {},
   "outputs": [],
   "source": [
<<<<<<< HEAD
    "example_dict = quantum_loop([2000,5000], r = reg)"
=======
    "example_dict = quantum_loop([400,700], r = reg)"
>>>>>>> 369a0bae
   ]
  },
  {
   "cell_type": "markdown",
   "metadata": {},
   "source": [
    "We can then plot the distribution of the samples, to see the most frequent bitstrings sampled."
   ]
  },
  {
   "cell_type": "code",
   "execution_count": null,
   "metadata": {},
   "outputs": [],
   "source": [
    "def plot_distribution(C):\n",
    "    C = dict(sorted(C.items(), key=lambda item: item[1], reverse=True))\n",
    "    color_dict = {key: 'g' for key in C}\n",
    "    indexes = ['01011', '00111']  # MIS indexes\n",
    "    for i in indexes: \n",
    "        color_dict[i] = 'red'\n",
    "    plt.figure(figsize=(12,6))\n",
    "    plt.xlabel(\"bitstrings\")\n",
    "    plt.ylabel(\"counts\")\n",
    "    plt.bar(C.keys(), C.values(), width=0.5, color = color_dict.values())\n",
    "    plt.xticks(rotation='vertical')\n",
    "    plt.show()"
   ]
  },
  {
   "cell_type": "code",
   "execution_count": null,
   "metadata": {},
   "outputs": [],
   "source": [
    "plot_distribution(example_dict)"
   ]
  },
  {
   "cell_type": "markdown",
   "metadata": {},
   "source": [
    "The bitstrings '01011' and '00111' (in red) correspond to the two MIS of the graph. The goal of QAOA is to choregraph interferences between the basis states, in order to maximize the frequency of the MIS states. "
   ]
  },
  {
   "cell_type": "markdown",
   "metadata": {},
   "source": [
    "# Optimization "
   ]
  },
  {
   "cell_type": "markdown",
   "metadata": {},
   "source": [
    "We estimate the cost of a sampled state vector by making an average over the samples. Determining the cost of a given bitstring takes polynomial time. The average estimate is then used in the classical loop to optimize the variational parameters $\\tau$ and $t$."
   ]
  },
  {
   "cell_type": "code",
   "execution_count": null,
   "metadata": {},
   "outputs": [],
   "source": [
    "def get_cost_colouring(z,G,penalty=10):\n",
    "    \"\"\"G: the graph (igraph)\n",
    "       z: a binary colouring\n",
    "       returns the cost of the colouring z, depending on the adjacency of the graph\"\"\"\n",
    "    cost = 0 \n",
    "    A = G.get_adjacency()\n",
    "    z = np.array(tuple(z),dtype=int)\n",
    "    for i in range(len(z)):\n",
    "        for j in range(i,len(z)):\n",
    "            cost += A[i][j]*z[i]*z[j]*penalty # if there's an edge between i,j and they are both in |1> state.\n",
    "    \n",
    "    cost -= np.sum(z) #to count for the 0s instead of the 1s \n",
    "    return cost \n",
    "\n",
    "def get_cost(counter,G):\n",
    "    cost = 0 \n",
    "    for key in counter.keys():\n",
    "        cost_col = get_cost_colouring(key,G)\n",
    "        cost += cost_col * counter[key]\n",
    "    return cost / sum(counter.values())"
   ]
  },
  {
   "cell_type": "code",
   "execution_count": null,
   "metadata": {},
   "outputs": [],
   "source": [
    "get_cost_colouring('00111',G)"
   ]
  },
  {
   "cell_type": "code",
   "execution_count": null,
   "metadata": {},
   "outputs": [],
   "source": [
    "def func(param,*args):\n",
    "    G = args[0]\n",
    "    C = quantum_loop(param, r=reg)\n",
    "    cost = get_cost(C,G)\n",
    "    return cost\n"
   ]
  },
  {
   "cell_type": "markdown",
   "metadata": {},
   "source": [
    "# QAOA for p = 1"
   ]
  },
  {
   "cell_type": "markdown",
   "metadata": {},
   "source": [
    "We now use a classical optimizer `minimize` in order to find the best variational parameters. This function takes as arguments `func`, the graph `G`and an initial `x0` point for the simplex in Nelder-Mead minimization. The initial point `x0` was estimated beforehand using the best of many initial points, greatly facilitating the optimization process. "
   ]
  },
  {
   "cell_type": "code",
   "execution_count": null,
   "metadata": {},
   "outputs": [],
   "source": [
    "res = minimize(func, args=G, x0=np.array([1000,9000]),method='Nelder-Mead', tol=1e-5,options = {'maxiter': 15})"
   ]
  },
  {
   "cell_type": "markdown",
   "metadata": {},
   "source": [
    "We can now plot the sample that we woud obtain using the variational parameters `res.x`."
   ]
  },
  {
   "cell_type": "code",
   "execution_count": null,
   "metadata": {},
   "outputs": [],
   "source": [
    "count_dict = quantum_loop(res.x)\n",
    "plot_distribution(count_dict)"
   ]
  },
  {
   "cell_type": "markdown",
   "metadata": {},
   "source": [
    "QAOA is capable of finding good variational parameters $\\tau$ and $t$. Now, sampling from this final state $\\psi_{f}$ will return both MISs of the graph with high probability. Note that listing all maximal independent sets of a graph is also NP, and can be used as a subroutine for solving many NP-complete graph problems. "
   ]
  }
 ],
 "metadata": {
  "kernelspec": {
   "display_name": "Python 3",
   "language": "python",
   "name": "python3"
  },
  "language_info": {
   "codemirror_mode": {
    "name": "ipython",
    "version": 3
   },
   "file_extension": ".py",
   "mimetype": "text/x-python",
   "name": "python",
   "nbconvert_exporter": "python",
   "pygments_lexer": "ipython3",
   "version": "3.8.6"
  }
 },
 "nbformat": 4,
 "nbformat_minor": 2
}<|MERGE_RESOLUTION|>--- conflicted
+++ resolved
@@ -207,11 +207,7 @@
     "        seq.add(pulse_1, 'ch0')\n",
     "        seq.add(pulse_2, 'ch0')\n",
     "    seq.measure('ground-rydberg')\n",
-<<<<<<< HEAD
     "    simul = Simulation(seq, sampling_rate=.001)\n",
-=======
-    "    simul = Simulation(seq, sampling_rate=0.05)\n",
->>>>>>> 369a0bae
     "    results = simul.run()\n",
     "    count_dict = results.sample_final_state(N_samples=1000) #sample from the state vector \n",
     "    return count_dict "
@@ -223,11 +219,7 @@
    "metadata": {},
    "outputs": [],
    "source": [
-<<<<<<< HEAD
     "example_dict = quantum_loop([2000,5000], r = reg)"
-=======
-    "example_dict = quantum_loop([400,700], r = reg)"
->>>>>>> 369a0bae
    ]
   },
   {
